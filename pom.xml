<?xml version="1.0" encoding="UTF-8"?>
<project xmlns="http://maven.apache.org/POM/4.0.0" xmlns:xsi="http://www.w3.org/2001/XMLSchema-instance" xsi:schemaLocation="http://maven.apache.org/POM/4.0.0 http://maven.apache.org/xsd/maven-4.0.0.xsd">
    <modelVersion>4.0.0</modelVersion>

    <groupId>com.dhatim</groupId>
    <artifactId>fastexcel</artifactId>
<<<<<<< HEAD
    <version>0.3-SNAPSHOT</version>
    <packaging>jar</packaging>
    
=======
    <version>0.4-SNAPSHOT</version>

>>>>>>> 9985b36c
    <name>Fast library to process Excel workbooks</name>
    <url>https://github.com/dhatim/fastexcel</url>

    <licenses>
        <license>
            <name>The Apache License, Version 2.0</name>
            <url>http://www.apache.org/licenses/LICENSE-2.0.txt</url>
        </license>
    </licenses>


    <prerequisites>
        <maven>3.0</maven>
    </prerequisites>

    <developers>
        <developer>
            <organization>Dhatim</organization>
            <organizationUrl>http://dhatim.com/</organizationUrl>
        </developer>
    </developers>
    
    <properties>
        <maven.compiler.source>1.8</maven.compiler.source>
        <maven.compiler.target>1.8</maven.compiler.target>
        <project.build.sourceEncoding>UTF-8</project.build.sourceEncoding>
        <project.reporting.outputEncoding>UTF-8</project.reporting.outputEncoding>
    </properties>

    <scm>
        <connection>scm:git:git@github.com:dhatim/fastexcel.git</connection>
        <developerConnection>scm:git:git@github.com:dhatim/fastexcel.git</developerConnection>
        <url>git@github.com:dhatim/fastexcel.git</url>
        <tag>HEAD</tag>
    </scm>

    <distributionManagement>
        <snapshotRepository>
            <id>ossrh</id>
            <url>https://oss.sonatype.org/content/repositories/snapshots</url>
        </snapshotRepository>
    </distributionManagement>

    <dependencies>
        <dependency>
            <groupId>org.apache.poi</groupId>
            <artifactId>poi-ooxml</artifactId>
            <version>3.14-beta1</version>
            <scope>test</scope>
        </dependency>
        <dependency>
            <groupId>junit</groupId>
            <artifactId>junit</artifactId>
            <version>4.12</version>
            <scope>test</scope>
        </dependency>
        <dependency>
            <groupId>commons-io</groupId>
            <artifactId>commons-io</artifactId>
            <version>2.4</version>
            <scope>test</scope>
        </dependency>
        <dependency>
            <groupId>org.openjdk.jmh</groupId>
            <artifactId>jmh-core</artifactId>
            <version>1.11.3</version>
            <scope>test</scope>
        </dependency>
        <dependency>
            <groupId>org.openjdk.jmh</groupId>
            <artifactId>jmh-generator-annprocess</artifactId>
            <version>1.11.3</version>
            <scope>test</scope>
        </dependency>    
    </dependencies>
    
    <profiles>
        <profile>
            <id>build</id>
            <activation>
                <activeByDefault>true</activeByDefault>
            </activation>
            <build>
                <plugins>
                    <plugin>
                        <groupId>org.codehaus.mojo</groupId>
                        <artifactId>versions-maven-plugin</artifactId>
                        <version>2.2</version>
                        <executions>
                            <execution>
                                <id>display-dependency-updates</id>
                                <phase>process-resources</phase>
                                <goals>
                                    <goal>display-dependency-updates</goal>
                                </goals>
                            </execution>
                            <execution>
                                <id>display-plugin-updates</id>
                                <phase>process-resources</phase>
                                <goals>
                                    <goal>display-plugin-updates</goal>
                                </goals>
                            </execution>
                        </executions>
                    </plugin>
                    <plugin>
                        <groupId>org.apache.maven.plugins</groupId>
                        <artifactId>maven-surefire-plugin</artifactId>
                        <version>2.19.1</version>
                        <configuration>
                            <argLine>-Xmx1G</argLine>
                            <includes>
                                <include>**/*.java</include>
                            </includes>
                        </configuration>
                    </plugin>
                    <plugin>
                        <groupId>org.apache.maven.plugins</groupId>
                        <artifactId>maven-javadoc-plugin</artifactId>
                        <version>2.10.3</version>
                        <configuration>
                            <show>public</show>
                        </configuration>
                        <executions>
                            <execution>
                                <id>attach-javadocs</id>
                                <goals>
                                    <goal>jar</goal>
                                </goals>
                            </execution>
                        </executions>
                    </plugin>
                </plugins>
            </build>
        </profile>
        <profile>
            <id>release</id>
            <build>
                <plugins>
                    <plugin>
                        <artifactId>maven-release-plugin</artifactId>
                        <version>2.5.3</version>
                        <configuration>
                            <tagNameFormat>v${project.version}</tagNameFormat>
                        </configuration>
                    </plugin>
                    <plugin>
                        <groupId>org.sonatype.plugins</groupId>
                        <artifactId>nexus-staging-maven-plugin</artifactId>
                        <version>1.6.6</version>
                        <extensions>true</extensions>
                        <configuration>
                            <serverId>ossrh</serverId>
                            <nexusUrl>https://oss.sonatype.org/</nexusUrl>
                            <autoReleaseAfterClose>true</autoReleaseAfterClose>
                        </configuration>
                    </plugin>
                    <plugin>
                        <groupId>org.apache.maven.plugins</groupId>
                        <artifactId>maven-source-plugin</artifactId>
                        <version>2.4</version>
                        <executions>
                            <execution>
                                <id>attach-sources</id>
                                <goals>
                                    <goal>jar-no-fork</goal>
                                </goals>
                            </execution>
                        </executions>
                    </plugin>
                    <plugin>
                        <groupId>org.apache.maven.plugins</groupId>
                        <artifactId>maven-gpg-plugin</artifactId>
                        <version>1.6</version>
                        <executions>
                            <execution>
                                <id>sign-artifacts</id>
                                <phase>verify</phase>
                                <goals>
                                    <goal>sign</goal>
                                </goals>
                            </execution>
                        </executions>
                    </plugin>                    
                    <plugin>
                        <groupId>com.github.github</groupId>
                        <artifactId>site-maven-plugin</artifactId>
                        <version>0.12</version>
                        <executions>
                            <execution>
                                <goals>
                                    <goal>site</goal>
                                </goals>
                                <phase>deploy</phase>
                                <configuration>
                                    <server>github</server>
                                    <message>Publish javadoc</message>
                                    <outputDirectory>target/apidocs</outputDirectory>
                                </configuration>
                            </execution>
                        </executions>
                    </plugin>            
                </plugins>
            </build>
        </profile>
    </profiles>
</project><|MERGE_RESOLUTION|>--- conflicted
+++ resolved
@@ -4,14 +4,9 @@
 
     <groupId>com.dhatim</groupId>
     <artifactId>fastexcel</artifactId>
-<<<<<<< HEAD
-    <version>0.3-SNAPSHOT</version>
+    <version>0.4-SNAPSHOT</version>
     <packaging>jar</packaging>
     
-=======
-    <version>0.4-SNAPSHOT</version>
-
->>>>>>> 9985b36c
     <name>Fast library to process Excel workbooks</name>
     <url>https://github.com/dhatim/fastexcel</url>
 
